--- conflicted
+++ resolved
@@ -5,9 +5,8 @@
 # Changelog of Fly-Pie
 
 
-## [Fly-Pie 9](https://github.com/schneegans/fly-pie/releases/tag/v9)
-
-<<<<<<< HEAD
+## [Fly-Pie 10](https://github.com/schneegans/fly-pie/releases/tag/v10)
+
 **Release Date:** TBD
 
 #### New Features
@@ -24,9 +23,12 @@
 This allows creating menus with completely application defined icons.
 
 #### Other Enhancements
-=======
+
+#### Bug Fixes
+
+## [Fly-Pie 9](https://github.com/schneegans/fly-pie/releases/tag/v9)
+
 **Release Date:** 2021-11-05
->>>>>>> 8a2945de
 
 #### Bug Fixes
 

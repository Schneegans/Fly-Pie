//////////////////////////////////////////////////////////////////////////////////////////
//        ___            _     ___                                                      //
//        |   |   \/    | ) |  |           This software may be modified and distri-    //
//    O-  |-  |   |  -  |   |  |-  -O      buted under the terms of the MIT license.    //
//        |   |_  |     |   |  |_          See the LICENSE file for details.            //
//                                                                                      //
//////////////////////////////////////////////////////////////////////////////////////////

'use strict';

const Cairo                                     = imports.cairo;
const {GObject, Gdk, GLib, Gtk, Gio, GdkPixbuf} = imports.gi;

const Me                  = imports.misc.extensionUtils.getCurrentExtension();
const utils               = Me.imports.src.common.utils;
const DBusInterface       = Me.imports.src.common.DBusInterface.DBusInterface;
const Statistics          = Me.imports.src.common.Statistics.Statistics;
const ItemRegistry        = Me.imports.src.common.ItemRegistry.ItemRegistry;
const ItemClass           = Me.imports.src.common.ItemRegistry.ItemClass;
const ConfigWidgetFactory = Me.imports.src.common.ConfigWidgetFactory.ConfigWidgetFactory;

const DBusWrapper = Gio.DBusProxy.makeProxyWrapper(DBusInterface.description);

const _ = imports.gettext.domain('flypie').gettext;

<<<<<<< HEAD
// These are the different columns of the MenuTreeStore. It contains basically all data of
// all configured menus.
// clang-format off
let ColumnTypes = {
  DISPLAY_ICON:  GdkPixbuf.Pixbuf.$gtype,  // The actual Pixbuf of the icon.
  DISPLAY_NAME:  GObject.TYPE_STRING,   // The item / menu name as shown (with markup).
  DISPLAY_ANGLE: GObject.TYPE_STRING,   // Empty if angle is -1
  ICON:          GObject.TYPE_STRING,   // The string representation of the icon.
  NAME:          GObject.TYPE_STRING,   // The name without any markup.
  TYPE:          GObject.TYPE_STRING,   // The item type. Like 'Shortcut' or 'Bookmarks'.
  DATA:          GObject.TYPE_STRING,   // JSON string containing item-specific data.
  SHORTCUT:      GObject.TYPE_STRING,   // Hotkey to open top-level menus.
  CENTERED:      GObject.TYPE_BOOLEAN,  // Wether a menu should be opened centered.
  ANGLE:         GObject.TYPE_INT,      // The fixed angle for items.
  ID:            GObject.TYPE_INT       // The menu ID for top-level menus.
}
// clang-format on

//////////////////////////////////////////////////////////////////////////////////////////
// The MenuTreeStore differs from a normal Gtk.TreeStore only in the drag'n'drop        //
// behavior. It ensures that actions are only dropped into custom menus and menus only  //
// at top-level or into custom menus.                                                   //
// Additionally, it has a public property "columns", which contain the IDs of all the   //
// columns above. For example, this can be used like this:                              //
// this.get_value(iter, this.columns.DISPLAY_NAME);                                     //
//////////////////////////////////////////////////////////////////////////////////////////

let MenuTreeStore = GObject.registerClass({}, class MenuTreeStore extends Gtk.TreeStore {
  _init() {
    super._init();

    // This array is used further down to initialize the column types of this.
    let columnTypes = [];

    // This public property will contain the column IDs for each ColumnType. For example,
    // this can be used like this: this.get_value(iter, this.columns.DISPLAY_NAME);
    this.columns = {};

    let lastColumnID = -1;
    for (const name in ColumnTypes) {
      columnTypes.push(ColumnTypes[name]);
      this.columns[name] = ++lastColumnID;
    }

    // Initialize the column types.
    this.set_column_types(columnTypes);
  }

  // This ensures that actions are only dropped into custom menus and menus are only
  // dropped at top-level or into custom menus.
  vfunc_row_drop_possible(destPath, data) {

    // Do not attempt to drop into ourselves.
    const [ok, model, srcPath] = Gtk.tree_get_row_drag_data(data);
    if (!ok || srcPath.is_ancestor(destPath)) {
      return false;
    }

    // Allow menu drop at top-level.
    const [ok2, srcIter] = this.get_iter(srcPath);
    const type           = this.get_value(srcIter, this.columns.TYPE);
    const itemClass      = ItemRegistry.getItemTypes()[type].class;

    if (destPath.get_depth() == 1 && itemClass == ItemClass.MENU) {
      return true;
    }

    // Allow drop in custom menus in all cases.
    const parentPath = destPath.copy();
    if (parentPath.up()) {
      const [ok, parent] = this.get_iter(parentPath);
      if (ok) {
        if (this.get_value(parent, this.columns.TYPE) === 'CustomMenu') {
          return true;
        }
      }
    }

    return false;
  }
});

=======
>>>>>>> 25935b8c
//////////////////////////////////////////////////////////////////////////////////////////
// The MenuEditorPage class encapsulates code required for the 'Menu Editor' page of    //
// the settings dialog. It's not instantiated multiple times, nor does it have any      //
// public interface, hence it could just be copy-pasted to the PreferencesDialog class. //
// But as it's quite decoupled (and huge) as well, it structures the code better when   //
// written to its own file.                                                             //
//////////////////////////////////////////////////////////////////////////////////////////

var MenuEditorPage = class MenuEditorPage {

  // ------------------------------------------------------------ constructor / destructor

  constructor(builder, settings) {

    // Keep a reference to the builder and the settings.
    this._builder  = builder;
    this._settings = settings;

    // This is later populated with a call to this._loadMenuConfiguration(). It basically
    // contains the content of the 'menu-configuration' settings key as a JavaScript
    // object.
    this._menuConfigs = [];

    // This array contains references to the nested list of currently edited menus. If no
    // menu is opened for editing, the array is empty. If a menu is opened,
    // this._menuPath[0] contains it toplevel menu and all further entries in
    // this._menuPath contain the opened child, grandchild and so on.
    this._menuPath = [];

    // This contains a reference to the currently selected child of the last item of the
    // _menuPath (if there is any, else it's null). This can also point to the last item
    // of the menuPath itself as this can be edited as well by selecting the center item.
    this._selectedItem = null;

    // Now we initialize several components of the menu editor.
    this._initEditor();
    this._initAddItemPopover();
    this._initPreviewButton();
    this._initExportImportButtons();
    this._initInfoLabel();
    this._initSettingsSidebar();

    // Now that the widgets are set up, we can load the entire menu configuration...
    try {
      this._loadMenuConfiguration();
    } catch (error) {
      utils.debug('Failed to load menu configuration: ' + error);
    }

    // ... and the configuration of all stashed items.
    try {
      this._loadStashConfiguration();
    } catch (error) {
      utils.debug('Failed to load stash configuration: ' + error);
    }

    // Then we add all menus to the editor.
    this._editor.setItems(this._menuConfigs);

    // And all stashed items to the stash widget.
    for (let i = 0; i < this._stashedConfigs.length; i++) {
      this._addStashItem(this._stashedConfigs[i]);
    }

    this._updateBreadCrumbs();
  }

  // ----------------------------------------------------------------------- private stuff

  _initAddItemPopover() {

    // First, we initialize the add-new-item popover and the related buttons.
    // Here we add one entry to the add-new-item popover for each registered item type.
    for (const type in ItemRegistry.getItemTypes()) {
      const row  = new Gtk.ListBoxRow({selectable: false});
      const grid = new Gtk.Grid({
        column_spacing: 8,
        margin_top: 4,
        margin_bottom: 4,
        margin_start: 4,
        margin_end: 10
      });
      const icon = new Gtk.Image(
          {icon_name: ItemRegistry.getItemTypes()[type].icon, pixel_size: 32});
      const name =
          new Gtk.Label({label: ItemRegistry.getItemTypes()[type].name, xalign: 0});
      const subtitle = new Gtk.Label({
        label: '<small>' + ItemRegistry.getItemTypes()[type].subtitle + '</small>',
        use_markup: true,
        xalign: 0
      });
      subtitle.get_style_context().add_class('dim-label');

      grid.attach(icon, 0, 0, 1, 2);
      grid.attach(name, 1, 0, 1, 1);
      grid.attach(subtitle, 1, 1, 1, 1);

      row.set_child(grid);

      // The name is important - this is later used to identify the type of the
      // item which is to be created.
      row.set_name(type);

      // Add the new row either to the menus list or to the actions list.
      if (ItemRegistry.getItemTypes()[type].class == ItemClass.ACTION) {
        this._builder.get_object('add-action-list').insert(row, -1);
      } else {
        this._builder.get_object('add-menu-list').insert(row, -1);
      }
    }

    // Add a new item when one entry of the action-types list it activated.
    this._builder.get_object('add-action-list')
        .connect('row-activated', (widget, row) => {
          this._addNewItem(row.get_name());
          this._builder.get_object('add-item-popover').popdown();
        });

    // Add a new item when one entry of the menu-types list it activated.
    this._builder.get_object('add-menu-list').connect('row-activated', (widget, row) => {
      this._addNewItem(row.get_name());
      this._builder.get_object('add-item-popover').popdown();
    });

    // Set the parent widget of the add-a-new-item popover.
    const popover = this._builder.get_object('add-item-popover');
    popover.set_parent(this._editor);
  }

  _initExportImportButtons() {

    // Open a save-dialog when the export-config button is pressed.
    this._builder.get_object('export-menu-config-button').connect('clicked', (button) => {
      const dialog = new Gtk.FileChooserDialog({
        title: _('Export Menu Configuration'),
        action: Gtk.FileChooserAction.SAVE,
        transient_for: button.get_root(),
        modal: true
      });

      // Show only *.json files per default.
      const jsonFilter = new Gtk.FileFilter();
      jsonFilter.set_name(_('JSON Files'));
      jsonFilter.add_mime_type('application/json');
      dialog.add_filter(jsonFilter);

      // But allow showing all files if required.
      const allFilter = new Gtk.FileFilter();
      allFilter.add_pattern('*');
      allFilter.set_name(_('All Files'));
      dialog.add_filter(allFilter);

      // Add our action buttons.
      dialog.add_button(_('Cancel'), Gtk.ResponseType.CANCEL);
      dialog.add_button(_('Export'), Gtk.ResponseType.OK);

      // Export menu config when the OK button is clicked.
      dialog.connect('response', (dialog, response_id) => {
        if (response_id === Gtk.ResponseType.OK) {
          try {
            let path = dialog.get_file().get_path();

            // Make sure we have a *.json extension.
            if (!path.endsWith('.json')) {
              path += '.json';
            }

            // Now save the configuration!
            const config = JSON.parse(this._settings.get_string('menu-configuration'));
            const file   = Gio.File.new_for_path(path);
            file.replace_contents(
                JSON.stringify(config, null, 2), null, false,
                Gio.FileCreateFlags.REPLACE_DESTINATION, null);

            // Store this in our statistics.
            Statistics.getInstance().addMenuExport();

          } catch (error) {
            const errorMessage = new Gtk.MessageDialog({
              transient_for: button.get_root(),
              modal: true,
              buttons: Gtk.ButtonsType.CLOSE,
              message_type: Gtk.MessageType.ERROR,
              text: _('Could not export the menu configuration.'),
              secondary_text: '' + error
            });
            errorMessage.connect('response', d => d.destroy());
            errorMessage.show();
          }
        }

        dialog.destroy();
      });

      dialog.show();
    });

    // Open a load-dialog when the import-config button is pressed.
    this._builder.get_object('import-menu-config-button').connect('clicked', (button) => {
      const dialog = new Gtk.FileChooserDialog({
        title: _('Import Menu Configuration'),
        action: Gtk.FileChooserAction.OPEN,
        transient_for: button.get_root(),
        modal: true
      });

      // Show only *.json files per default.
      const jsonFilter = new Gtk.FileFilter();
      jsonFilter.set_name(_('JSON Files'));
      jsonFilter.add_mime_type('application/json');
      dialog.add_filter(jsonFilter);

      // But allow showing all files if required.
      const allFilter = new Gtk.FileFilter();
      allFilter.add_pattern('*');
      allFilter.set_name(_('All Files'));
      dialog.add_filter(allFilter);

      // Add our action buttons.
      dialog.add_button(_('Cancel'), Gtk.ResponseType.CANCEL);
      dialog.add_button(_('Import'), Gtk.ResponseType.OK);

      // Import menu config when the OK button is clicked.
      dialog.connect('response', (dialog, response_id) => {
        if (response_id === Gtk.ResponseType.OK) {
          try {
            const file                = dialog.get_file();
            const [success, contents] = file.load_contents(null);

            // Load the configuration! We do a parse / stringify to catch any JSON errors
            // here.
            if (success) {
              const config = JSON.parse(contents);
              this._settings.set_string('menu-configuration', JSON.stringify(config));
              this._loadMenuConfiguration();

              // Store this in our statistics.
              Statistics.getInstance().addMenuImport();
            }

          } catch (error) {
            const errorMessage = new Gtk.MessageDialog({
              transient_for: button.get_root(),
              modal: true,
              buttons: Gtk.ButtonsType.CLOSE,
              message_type: Gtk.MessageType.ERROR,
              text: _('Could not import the menu configuration.'),
              secondary_text: '' + error
            });
            errorMessage.connect('response', d => d.destroy());
            errorMessage.show();
          }
        }

        dialog.destroy();
      });

      dialog.show();
    });
  }

<<<<<<< HEAD
    // Now create the menu tree store and tree view. The tree store contains several
    // columns which basically contain all the information required to create all menus.
    // The tree view has two columns, the first shows an icon and the item's name; the
    // second shows the item's fixed angle.

    // First we create our custom tree store and assign it to the tree view of the
    // builder.
    this._store     = new MenuTreeStore();
    this._selection = this._builder.get_object('menus-treeview-selection');
    this._view      = this._builder.get_object('menus-treeview');
    this._view.set_model(this._store);

    // The tree view's main column contains an icon and some text. The icon is given in
    // the DISPLAY_ICON column of the menu store; the text is contained in the
    // DISPLAY_NAME column.
    const menuColumn = new Gtk.TreeViewColumn({
      title: _('Menu Structure'),
      expand: true,
      sizing: Gtk.TreeViewColumnSizing.AUTOSIZE
    });
    const iconRender = new Gtk.CellRendererPixbuf();
    const nameRender = new Gtk.CellRendererText({xpad: 5});
    menuColumn.pack_start(iconRender, false);
    menuColumn.pack_start(nameRender, true);
    menuColumn.add_attribute(iconRender, 'pixbuf', this._store.columns.DISPLAY_ICON);
    menuColumn.add_attribute(nameRender, 'markup', this._store.columns.DISPLAY_NAME);
    this._view.append_column(menuColumn);

    // The secondary tree view column shows the item's fixed angle, if any. The
    // displayed fixed angle is contained in the menu store's DISPLAY_ANGLE column.
    const angleColumn = new Gtk.TreeViewColumn(
        {title: _('Fixed Angle'), sizing: Gtk.TreeViewColumnSizing.AUTOSIZE});
    const angleRender = new Gtk.CellRendererText({sensitive: false, xalign: 0.5});
    angleColumn.pack_start(angleRender, true);
    angleColumn.add_attribute(angleRender, 'markup', this._store.columns.DISPLAY_ANGLE);
    this._view.append_column(angleColumn);

    // Then we set up drag'n'drop. The tree view is a source of internal drag'n'drop
    // operations. This is because we can reorder the menu items. We use the special
    // 'GTK_TREE_MODEL_ROW' target. This makes sure that most of the row-reordering
    // functionality works out-of-the-box.
    // const internalFormats =
    // Gdk.ContentFormats.new_for_gtype(GObject.type_from_name("GtkTreeRowData")); const
    // externalFormats = Gdk.ContentFormats.new(['text/uri-list', 'text/plain']);
    // this._view.enable_model_drag_source(
    //     Gdk.ModifierType.BUTTON1_MASK, internalFormats,
    //     Gdk.DragAction.COPY | Gdk.DragAction.MOVE);

    this._view.set_reorderable(true);

    // However it is a destination for both, internal and external drag'n'drop operations.
    // Internal operations occur when the user reorders the rows, external operations
    // occur when something is dragged to the tree view in order to create new items. This
    // can be a file, an URL or some other things.
    // this._view.enable_model_drag_dest(
    //     internalFormats,
    //     // internalFormats.union(externalFormats),
    //     Gdk.DragAction.COPY | Gdk.DragAction.MOVE);

    // This is called when a drag'n'drop operation is received.
    /*
    this._view.connect(
        'drag-data-received', (widget, context, x, y, data, info, time) => {
          // This lambda creates a new menu item for the given text. If the text is an URI
          // to a file, a file action is created. If it's a *.desktop file, a "Launch
          // Application" action is created, an URI action is created for all other URIs.
          // If text is not an URI, an "Insert Text" action is created.
          const addItem = (text) => {
            // Items should only be dropped into custom menus. Depending on the hovered
            // position and item type, there are three different possible positions:
            // 1) Drop into the hovered menu as first child.
            // 2) Insert before the hovered menu at the same level.
            // 3) Insert after the hovered menu at the same level.

            // First try to get the currently hovered item.
            const [ok, path, pos] = widget.get_dest_row_at_pos(x, y);

            if (!ok) {
              return false;
            }

            // Get the type of the currently hovered menu item.
            const destIter = this._store.get_iter(path)[1];
            const type     = this._store.get_value(destIter, this._store.columns.TYPE);

            let newIter;

            // If it's a custom menu, we drop into it if it's a top-level menu or if we
            // should drop into anyways. Else we drop before or after as indicated by the
            // TreeViewDropPosition.
            if (type === 'CustomMenu') {

              if (pos == Gtk.TreeViewDropPosition.INTO_OR_BEFORE ||
                  pos == Gtk.TreeViewDropPosition.INTO_OR_AFTER ||
                  this._isToplevel(destIter)) {
                // 1) above.
                newIter = this._store.append(destIter);
              } else if (pos == Gtk.TreeViewDropPosition.BEFORE) {
                // 2) above.
                newIter = this._store.insert_before(null, destIter);
              } else {
                // 3) above.
                newIter = this._store.insert_after(null, destIter);
              }

            }
            // If it's not a custom menu, we cannot drop into. So we have to drop before
            // or after. This is impossible at top-level.
            else {

              // Things cannot be dropped at top-level, so this is a impossible drop.
              if (this._isToplevel(destIter)) {
                return false;
              }

              if (pos == Gtk.TreeViewDropPosition.BEFORE ||
                  pos == Gtk.TreeViewDropPosition.INTO_OR_BEFORE) {
                // 2) above.
                newIter = this._store.insert_before(null, destIter);
              } else {
                // 3) above.
                newIter = this._store.insert_after(null, destIter);
              }
            }

            // Set default values for newly created items.
            this._set(newIter, 'ANGLE', -1);
            this._set(newIter, 'ID', -1);
            this._set(newIter, 'SHORTCUT', '');

            const uriScheme = GLib.uri_parse_scheme(text);
            let success     = false;

            if (uriScheme != null) {
              // First we check whether the dragged data contains an URI. If it points to
              // a *.desktop file, we create a "Launch Application" item for the
              // corresponding application.
              if (uriScheme == 'file') {
                const file = Gio.File.new_for_uri(text);

                if (file.query_exists(null)) {

                  if (text.endsWith('.desktop')) {

                    const info    = Gio.DesktopAppInfo.new_from_filename(file.get_path());
                    const newType = 'Command';

                    let icon = ItemRegistry.getItemTypes()[newType].icon;
                    if (info.get_icon()) {
                      icon = info.get_icon().to_string();
                    }

                    if (info != null) {
                      const data = JSON.stringify({command: info.get_commandline()});
                      this._set(newIter, 'DATA', data);
                      this._set(newIter, 'ICON', icon);
                      this._set(newIter, 'NAME', info.get_display_name());
                      this._set(newIter, 'TYPE', newType);

                      success = true;
                    }
                  }

                  // If it's an URI to any other local file, we create an "Open File"
                  // item.
                  if (!success) {
                    const newType = 'File';
                    const info    = file.query_info('standard::icon', 0, null);

                    if (info != null) {
                      // Skip the file://
                      const data = JSON.stringify({file: text.substring(7)});
                      this._set(newIter, 'DATA', data);
                      this._set(newIter, 'ICON', info.get_icon().to_string());
                      this._set(newIter, 'NAME', file.get_basename());
                      this._set(newIter, 'TYPE', newType);

                      success = true;
                    }
                  }
                }
              }

              if (!success) {

                // For any other URI we create an "Open URI" item.
                const newType = 'Uri';
                const name    = text.length < 20 ? text : text.substring(0, 20) + '...';

                this._set(newIter, 'DATA', JSON.stringify({uri: text}));
                this._set(newIter, 'ICON', ItemRegistry.getItemTypes()[newType].icon);
                this._set(newIter, 'NAME', name);
                this._set(newIter, 'TYPE', newType);
                success = true;
              }
            }

            // If it's not an URI, we create an "Insert Text" action.
            else {
              const newType = 'InsertText';
              const name    = text.length < 20 ? text : text.substring(0, 20) + '...';

              this._set(newIter, 'DATA', JSON.stringify({text: text}));
              this._set(newIter, 'ICON', ItemRegistry.getItemTypes()[newType].icon);
              this._set(newIter, 'NAME', 'Insert: ' + name);
              this._set(newIter, 'TYPE', newType);
            }

            // Store this in our statistics.
            Statistics.getInstance().addItemCreated();

            return true;
          };

          // The info paramter is a hint to what the dropped data contains. Refer the call
          // to enable_model_drag_dest() above - there the info numbers are given as last
          // parameter to the constructor of the TargetEntries.
          // info == 0: 'GTK_TREE_MODEL_ROW'
          // info == 1: 'text/uri-list'
          // info == 2: 'text/plain'

          // We do not handle the case info == 0, as this is done by the base class. Due
          // to the special "GTK_TREE_MODEL_ROW" target, row reordering works
          // out-of-the-box.

          // We only handle info == 1 and info == 2. These are the cases when the user
          // drags something from outside to the tree view (external drag'n'drop). We try
          // our best to create a menu item for the dragged data.
          let success = true;

          if (info == 1) {
            const uris = data.get_uris();

            if (uris == null) {
              success = false;
            } else {
              uris.forEach(uri => {success &= addItem(uri)});
            }

            // Independent of the selected drag and drop action, the drag source shouldn't
            // remove any source data.
            Gtk.drag_finish(context, success, false, time);

          } else if (info == 2) {

            const text = data.get_text();

            if (text == null) {
              success = false;
            } else {
              success &= addItem(text);
            }

            //  Independent of the selected drag and drop action, the drag source
            //  shouldn't remove any source data.
            Gtk.drag_finish(context, success, false, time);
          }
        });
        */

    // Delete the selected item when the Delete key is pressed.
    const controller = Gtk.EventControllerKey.new();
    controller.connect('key-released', (controller, keyval, keycode, state) => {
      if (keyval == Gdk.KEY_Delete) {
        this._deleteSelected();
        return true;
      }
      return false;
    });

    this._view.add_controller(controller);

    // When a new row is inserted or an existing row is dragged around, we make sure
    // that it stays selected and additionally we save the menu configuration.
    // This is a bit hacky, as sometimes many rows are inserted (for example, when the
    // user drag a menu to somewhere else). To handle this case, we create two
    // timeouts.

    // The first timeout is used to select a newly added row and ignore all additional
    // row-insertions in the next 10 milliseconds.
    this._selectNewRowTimeout = -1;

    this._store.connect('row-inserted', (widget, path, iter) => {
      // We do this only once the saved configuration is fully loaded.
      if (this._menuSavingAllowed) {

        // Only select a row if another hasn't bee selected in the last 10 milliseconds.
        if (this._selectNewRowTimeout == -1) {

          this._selectNewRowTimeout = GLib.timeout_add(GLib.PRIORITY_DEFAULT, 10, () => {
            // Expand the parent so that we can actually select the new row.
            let parent = widget.get_path(iter);

            // Expand nested items.
            if (parent.up()) {
              this._view.expand_to_path(parent);
            }

            // Remove the ID property of items moved from top-level to a submenu and
            // assign new IDs to items which moved from submenu level to top-level.
            if (this._store.get_path(iter).get_depth() == 1) {
              if (this._get(iter, 'ID') < 0) {
                this._set(iter, 'ID', this._getNewID());
              }

            } else {
              this._set(iter, 'ID', -1);
            }

            // This resets any fixed angle of dragged items. While this isn't really
            // necessary in all cases, but identifying cases when an invalid fixed-angle
            // configuration is created is quite complex. This could be improved in the
            // future!
            this._set(iter, 'ANGLE', -1);
            this._selection.select_iter(iter);

            // We refresh the name of dropped rows as they are rendered differently for
            // top-level items and sub-level items.
            this._set(iter, 'NAME', this._get(iter, 'NAME'));

            // Reset the timeout.
            this._selectNewRowTimeout = -1;
            return false;
          });
        }
      }
    });

    // Now that the tree store is set up, we can load the entire menu configuration.
    try {
      this._loadMenuConfiguration();
    } catch (error) {
      utils.debug('Failed to load menu configuration: ' + error);
    }

    // Now we initialize all icon-related UI elements. That is first and foremost the
    // icon-select dialog.
    const iconSelectDialog = this._builder.get_object('icon-select-dialog');
    iconSelectDialog.connect('response', (dialog, id) => {
      if (id == Gtk.ResponseType.OK) {
        this._builder.get_object('icon-name').text = dialog.get_icon();
      }
      iconSelectDialog.hide();
    });

    this._builder.get_object('icon-select-button').connect('clicked', () => {
      iconSelectDialog.set_transient_for(
          this._builder.get_object('main-notebook').get_root());
      iconSelectDialog.set_icon(this._builder.get_object('icon-name').text);
      iconSelectDialog.show();
    });

    // Draw an icon to the drawing area whenever it's invalidated. This happens usually
    // when the text of the icon name input field changes.
    this._builder.get_object('item-icon-drawingarea').set_draw_func((widget, ctx) => {
      const size  = Math.min(widget.get_allocated_width(), widget.get_allocated_height());
      const icon  = this._getSelected('ICON');
      const font  = this._settings.get_string('font');
      const color = widget.get_style_context().get_color();
      if (icon && icon.length > 0) {
        utils.paintIcon(ctx, icon, size, 1, font, color);
      }
      return false;
    });

    // Redraw the icon when the icon name input field is changed. Also, store the new
    // icon name in the tree store. This will lead to a re-draw of the icon in the tree
    // view as well.
    this._builder.get_object('icon-name').connect('notify::text', (widget) => {
      this._setSelected('ICON', widget.text);
      this._builder.get_object('item-icon-drawingarea').queue_draw();
    });

    // Store the item's name in the tree store when the text of the name input field is
    // changed.
    this._builder.get_object('item-name').connect('notify::text', (widget) => {
      this._setSelected('NAME', widget.text);
    });

    // For top-level menus, store whether they should be opened in the center of the
    // screen.
    this._builder.get_object('menu-centered').connect('notify::active', (widget) => {
      this._setSelected('CENTERED', widget.active);
    });

    // Store the item's fixed angle in the tree store's ANGLE column when the
    // corresponding input field is changed. This is a bit more involved, as we check
    // for monotonically increasing angles among all sibling items. We iterate through
    // all children of the selected item's parent (that means all siblings of the
    // selected item). The minAngle is set to the largest fixed angle amongst all
    // siblings preceding the selected item; maxAngle is set to the smallest fixed angle
    // amongst siblings after the selected item.
    this._builder.get_object('item-angle').connect('value-changed', (adjustment) => {
      let minAngle = -1;
      let maxAngle = 360;

      const [ok1, model, selectedIter] = this._selection.get_selected();
      if (!ok1) return;

      const [ok2, parentIter] = model.iter_parent(selectedIter);
      if (!ok2) return;

      const selectedIndices = model.get_path(selectedIter).get_indices();
      const selectedIndex   = selectedIndices[selectedIndices.length - 1];
      const nChildren       = model.iter_n_children(parentIter);

      for (let n = 0; n < nChildren; n++) {
        const angle = this._get(model.iter_nth_child(parentIter, n)[1], 'ANGLE');
=======
  _initPreviewButton() {
>>>>>>> 25935b8c

    // Connect to the server so that we can toggle menu previews from the menu editor.
    new DBusWrapper(
        Gio.DBus.session, 'org.gnome.Shell', '/org/gnome/shell/extensions/flypie',
        proxy => this._dbus = proxy);

    // Open a live-preview for the selected menu when the preview-button is clicked.
    this._builder.get_object('preview-menu-button').connect('clicked', () => {
      const name =
          this._menuPath.length > 0 ? this._menuPath[0].name : this._selectedItem.name;
      this._dbus.PreviewMenuRemote(name, (result) => {
        result = parseInt(result);
        if (result < 0) {
          const error = DBusInterface.getErrorDescription(result);
          utils.debug('Failed to open menu preview: ' + error);
        } else {
          Statistics.getInstance().addPreviewMenuOpened();
        }
      });
<<<<<<< HEAD
      this._builder.get_object('menu-shortcut-box').append(box);
      this._menuShortcutLabel = label;
    }

    // When the currently selected menu item changes, the content of the settings widgets
    // must be updated accordingly.
    this._selection.connect('changed', (selection) => {
      // Some widgets are disabled if nothing is selected.
      let somethingSelected = selection.get_selected()[0];
      this._builder.get_object('preview-menu-button').sensitive = somethingSelected;
      this._builder.get_object('remove-item-button').sensitive  = somethingSelected;

      // The action types list is only available if something is selected and if a
      // top-level element is selected, this must be a custom menu.
      let actionsSensitive = somethingSelected;
      if (this._isToplevelSelected()) {
        actionsSensitive = this._getSelected('TYPE') == 'CustomMenu';
      }
      this._builder.get_object('action-types-list').sensitive = actionsSensitive;

      // There are multiple Gtk.Revealers involved. Based on the selected item's type
      // their content is either shown or hidden. All settings are invisible if nothing is
      // selected, the menu settings (shortcut, centered) are visible if a top-level
      // element is selected, for all other items the fixed angle can be set.
      this._builder.get_object('item-settings-revealer').reveal_child = somethingSelected;
      this._builder.get_object('item-settings-menu-revealer').reveal_child =
          this._isToplevelSelected();
      this._builder.get_object('item-settings-angle-revealer').reveal_child =
          !this._isToplevelSelected();

      if (somethingSelected) {

        const selectedType = this._getSelected('TYPE');

        // If rows are not yet fully added, it may happen that the type is not yet set.
        if (selectedType == null) {
          return;
        }

        // Setting the content of the widgets below will actually trigger menu treestore
        // modifications which in turn would lead to saving the menu configuration. As
        // this is not necessary, we disable saving temporarily.
        this._menuSavingAllowed = false;

        // The item's name, icon and description have to be updated in any case if
        // something is selected.
        this._builder.get_object('icon-name').text = this._getSelected('ICON');
        this._builder.get_object('item-name').text = this._getSelected('NAME');
        this._builder.get_object('item-description').label =
            ItemRegistry.getItemTypes()[selectedType].description;

        // If the selected item is a top-level menu, the SHORTCUT column contains its
        // shortcut.
        if (this._isToplevelSelected()) {
          this._menuShortcutLabel.set_accelerator(this._getSelected('SHORTCUT'));
          this._builder.get_object('menu-centered').active =
              this._getSelected('CENTERED');
        }
        // For all other items, the fixed angle can be set.
        else {
          this._builder.get_object('item-angle').value = this._getSelected('ANGLE');
        }

        // Now we check whether the selected item has a config property.
        const config = ItemRegistry.getItemTypes()[selectedType].config;

        // If it has a config property, we can show the revealer for the config widget.
        const revealer        = this._builder.get_object('item-settings-config-revealer');
        revealer.reveal_child = config != null;

        // In this case, we also ask the config object to create a new configuration
        // widget for the selected type.
        if (config) {

          // To populate the new configuration widget with data, we retrieve the data from
          // the tree store's data column. This **should** be a JSON string, but if
          // someone tries to load a config from Fly-Pie 4 or older, this may not be the
          // case. So we print a warning in this case.
          let data = this._getSelected('DATA');
          try {
            data = JSON.parse(data);
          } catch (error) {
            utils.debug(
                'Warning: Invalid configuration data is stored for the selected item: ' +
                error);
          }

          // Then we create and add the new configuration widget. The callback will be
          // fired when the user changes the data. "data" will contain an object which is
          // to be stored as JSON string, optionally the name and icon of the currently
          // selected item can be changed as well (e.g. when an application is selected,
          // we want to change the item's name and icon accordingly).
          const newChild = config.getWidget(data, (data, name, icon) => {
            this._setSelected('DATA', JSON.stringify(data));

            if (name) {
              this._builder.get_object('item-name').text = name;
            }

            if (icon) {
              this._builder.get_object('icon-name').text = icon;
            }
          });

          revealer.set_child(newChild);
        }

        // All modifications are done, all future modifications will come from the user
        // and should result in saving the configuration again.
        this._menuSavingAllowed = true;
      }
    });

    // Initialize the tip-display label.
    this._initInfoLabel();
  }

  // ----------------------------------------------------------------------- private stuff

=======
    });
  }

>>>>>>> 25935b8c
  // There is a small label in the menu editor which shows random tips at regular
  // intervals.
  _initInfoLabel() {
    const revealer = this._builder.get_object('info-label-revealer');
    const label    = this._builder.get_object('info-label');

    const tips = [
      // Translators: This is one of the hints which are shown in the bottom right corner
      // of the menu editor.
      _('You should try to have no more than twelve items in your menus.'),
      // Translators: This is one of the hints which are shown in the bottom right corner
      // of the menu editor.
      _('An even number of entries will make it easier to learn item positions. Four, six and eight are good numbers.'),
      // Translators: This is one of the hints which are shown in the bottom right corner
      // of the menu editor.
      _('Fly-Pie is libre software available on <a href="%s">GitHub</a>.')
          .replace('%s', 'https://github.com/Schneegans/Fly-Pie'),
      // Translators: This is one of the hints which are shown in the bottom right corner
      // of the menu editor.
      _('Suggestions can be posted on <a href="%s">GitHub</a>.')
          .replace('%s', 'https://github.com/Schneegans/Fly-Pie/issues'),
      // Translators: This is one of the hints which are shown in the bottom right corner
      // of the menu editor.
      _('Bugs can be reported on <a href="%s">GitHub</a>.')
          .replace('%s', 'https://github.com/Schneegans/Fly-Pie/issues'),
      // Translators: This is one of the hints which are shown in the bottom right corner
      // of the menu editor.
      _('Keep menu hierarchies efficient by putting anything beyond 8 elements into a new menu level.'),
      // Translators: This is one of the hints which are shown in the bottom right corner
      // of the menu editor.
      _('If you delete all menus, log out and log in again, the default configuration will be restored.'),
      // Translators: This is one of the hints which are shown in the bottom right corner
      // of the menu editor.
      _('You can reorder the menu items on the left via drag and drop.'),
      // Translators: This is one of the hints which are shown in the bottom right corner
      // of the menu editor.
      _('You can drop directories, files, links and desktop files into the menu hierarchy on the left.'),
      // Translators: This is one of the hints which are shown in the bottom right corner
      // of the menu editor.
      _('You can copy menu items by holding the Ctrl key while dragging them to another location.'),
      // Translators: This is one of the hints which are shown in the bottom right corner
      // of the menu editor.
      _('<a href="%s">Translate Fly-Pie on Hosted Weblate</a>.')
          .replace(
              '%s',
              'https://github.com/Schneegans/Fly-Pie/blob/develop/docs/translating.md'),
      // Translators: This is one of the hints which are shown in the bottom right corner
      // of the menu editor.
      _('💕️ Do you want to show your love for Fly-Pie? <a href="%s">Become a sponsor.</a>')
          .replace('%s', 'https://github.com/sponsors/Schneegans')
    ];

    // Every fifteen seconds we hide the current tip...
    this._infoLabelTimeoutB = null;
    this._infoLabelTimeoutA = GLib.timeout_add(GLib.PRIORITY_DEFAULT, 15000, () => {
      revealer.reveal_child = false;

      // ...  and show a new tip some milliseconds later.
      this._infoLabelTimeoutB = GLib.timeout_add(GLib.PRIORITY_DEFAULT, 250, () => {
        label.label           = tips[Math.floor(Math.random() * tips.length)];
        revealer.reveal_child = true;
        return false;
      });

      // Don't show new tips when the window got closed.
      return label.get_root().visible;
    });

    label.connect('destroy', () => {
      if (this._infoLabelTimeoutA) {
        GLib.source_remove(this._infoLabelTimeoutA);
      }
      if (this._infoLabelTimeoutB) {
        GLib.source_remove(this._infoLabelTimeoutB);
      }
    });
  }

  _showInfoLabel(text) {
    if (this._infoLabelTimeoutA) {
      GLib.source_remove(this._infoLabelTimeoutA);
    }
    if (this._infoLabelTimeoutB) {
      GLib.source_remove(this._infoLabelTimeoutB);
    }

    this._builder.get_object('info-label').label = text;

    this._initInfoLabel();
  }

  _initSettingsSidebar() {

    // Now we initialize all icon-related UI elements. That is first and foremost the
    // icon-select dialog.
    const iconSelectDialog = this._builder.get_object('icon-select-dialog');
    iconSelectDialog.connect('response', (dialog, id) => {
      if (id == Gtk.ResponseType.OK) {
        this._builder.get_object('icon-name').text = dialog.get_icon();
      }
      iconSelectDialog.hide();
    });

    this._builder.get_object('icon-select-button').connect('clicked', () => {
      iconSelectDialog.set_transient_for(
          this._builder.get_object('main-notebook').get_root());
      iconSelectDialog.set_icon(this._builder.get_object('icon-name').text);
      iconSelectDialog.show();
    });

    // Redraw the icon when the icon name input field is changed. Also, store the new
    // icon name in the tree store. This will lead to a re-draw of the icon in the tree
    // view as well.
    this._builder.get_object('icon-name').connect('notify::text', (widget) => {
      this._selectedItem.icon = widget.text;
      this._editor.updateSelected(this._selectedItem);
      this._saveMenuConfiguration();
    });

    // Store the item's name in the tree store when the text of the name input field is
    // changed.this.
    this._builder.get_object('item-name').connect('notify::text', (widget) => {
      this._selectedItem.name = widget.text;
      this._editor.updateSelected(this._selectedItem);

      if (this._menuConfigs.indexOf(this._selectedItem) >= 0 &&
          this._menuPath.length > 0) {
        this._updateBreadCrumbs();
      }

      this._saveMenuConfiguration();
    });

    // For top-level menus, store whether they should be opened in the center of the
    // screen.
    this._builder.get_object('menu-centered').connect('notify::active', (widget) => {
      this._selectedItem.centered = widget.active;
      this._saveMenuConfiguration();
    });

    // Store the item's fixed angle in the tree store's ANGLE column when the
    // corresponding input field is changed. This is a bit more involved, as we check
    // for monotonically increasing angles among all sibling items. We iterate through
    // all children of the selected item's parent (that means all siblings of the
    // selected item). The minAngle is set to the largest fixed angle amongst all
    // siblings preceding the selected item; maxAngle is set to the smallest fixed angle
    // amongst siblings after the selected item.
    // this._builder.get_object('item-angle').connect('value-changed', (adjustment) => {
    //   let minAngle = -1;
    //   let maxAngle = 360;

    //   const [ok1, model, selectedIter] = this._selection.get_selected();
    //   if (!ok1) return;

    //   const [ok2, parentIter] = model.iter_parent(selectedIter);
    //   if (!ok2) return;

    //   const selectedIndices = model.get_path(selectedIter).get_indices();
    //   const selectedIndex   = selectedIndices[selectedIndices.length - 1];
    //   const nChildren       = model.iter_n_children(parentIter);

    //   for (let n = 0; n < nChildren; n++) {
    //     const angle = this._get(model.iter_nth_child(parentIter, n)[1], 'ANGLE');

    //     if (n < selectedIndex && angle >= 0) {
    //       minAngle = angle;
    //     }

    //     if (n > selectedIndex && angle >= 0) {
    //       maxAngle = angle;
    //       break;
    //     }
    //   }

    //   // Set the value of the tree store only if the constraints are fulfilled.
    //   if (adjustment.value == -1 ||
    //       (adjustment.value > minAngle && adjustment.value < maxAngle)) {
    //     this._setSelected('ANGLE', adjustment.value);
    //   }
    // });

    // Initialize the menu shortcut-select element. See the documentation of
    // createShortcutLabel for details.
    {
      const [box, label] = ConfigWidgetFactory.createShortcutLabel(false, (shortcut) => {
        this._selectedItem.shortcut = shortcut;
        this._editor.updateSelected(this._selectedItem);
        this._saveMenuConfiguration();
      });
      this._builder.get_object('menu-shortcut-box').append(box);
      this._menuShortcutLabel = label;
    }
  }

<<<<<<< HEAD
    // Create the question dialog.
    const dialog = new Gtk.MessageDialog({
      transient_for: this._builder.get_object('main-notebook').get_root(),
      modal: true,
      buttons: Gtk.ButtonsType.OK_CANCEL,
      message_type: Gtk.MessageType.QUESTION,
      text: _('Delete the selected item?'),
      secondary_text: _('This cannot be undone!')
    });
=======
  _initEditor() {
>>>>>>> 25935b8c

    this._editor = this._builder.get_object('menu-editor');

    this._editor.connect('select', (e, which) => {
      if (which >= 0) {
        this._selectedItem = this._getCurrentConfigs()[which];
      } else {
        this._selectedItem = this._menuPath[this._menuPath.length - 1];
      }
      this._updateSidebar();
    });

    this._editor.connect('edit', (e, which) => {
      this._selectedItem = this._getCurrentConfigs()[which];
      this._menuPath.push(this._selectedItem);
      this._updateSidebar();
      this._updateBreadCrumbs();
      this._editor.setItems(this._selectedItem.children, this._selectedItem, -1);
    });

    this._editor.connect('remove', (e, which) => {
      const [removed] = this._getCurrentConfigs().splice(which, 1);
      if (removed == this._selectedItem) {
        this._selectedItem = null;
        this._updateSidebar();
      }
      this._saveMenuConfiguration();
    });

    this._editor.connect('add', (e, what, where) => {
      const config = JSON.parse(what);
      this._getCurrentConfigs().splice(where, 0, config);
      this._selectedItem = config;
      this._updateSidebar();
      this._saveMenuConfiguration();
    });

    this._editor.connect('add-into', (e, what, where) => {
      const config = JSON.parse(what);
      const parent = this._getCurrentConfigs()[where];
      parent.children.push(config);
      this._selectedItem = parent;
      this._updateSidebar();
      this._saveMenuConfiguration();
    });

    this._editor.connect('request-add', (e, rect) => {
      const inMenuOverviewMode = this._menuPath.length == 0;

      this._builder.get_object('add-action-list').visible     = !inMenuOverviewMode;
      this._builder.get_object('action-list-heading').visible = !inMenuOverviewMode;
      this._builder.get_object('menu-list-heading').visible   = !inMenuOverviewMode;
      const popover = this._builder.get_object('add-item-popover');
      popover.set_pointing_to(rect);
      popover.popup();
    });

    {
      const trash = this._builder.get_object('menu-editor-trash');
      const dropTarget =
          new Gtk.DropTarget({actions: Gdk.DragAction.MOVE | Gdk.DragAction.COPY});
      dropTarget.set_gtypes([GObject.TYPE_STRING]);
      dropTarget.connect('drop', () => true);
      dropTarget.connect('motion', () => Gdk.DragAction.MOVE);
      trash.add_controller(dropTarget);
    }

    {
      const stash = this._builder.get_object('menu-editor-stash');
      const dropTarget =
          new Gtk.DropTarget({actions: Gdk.DragAction.MOVE | Gdk.DragAction.COPY});
      dropTarget.set_gtypes([GObject.TYPE_STRING]);
      dropTarget.connect('drop', (t, value) => {
        const config = JSON.parse(value);
        this._stashedConfigs.push(config);
        this._addStashItem(config);
        this._saveStashConfiguration();
        return true;
      });
      dropTarget.connect('motion', () => Gdk.DragAction.MOVE);
      stash.add_controller(dropTarget);
    }
  }

  _getCurrentConfigs() {
    if (this._menuPath.length == 0) {
      return this._menuConfigs;
    }
    return this._menuPath[this._menuPath.length - 1].children;
  }


  // This is called once initially and loads the JSON menu configuration from the settings
  // key "menu-configuration". This may throw an exception if the currently stored menu
  // configuration is invalid.
  _loadMenuConfiguration() {

    // Load the menu configuration in the JSON format.
    this._menuConfigs = JSON.parse(this._settings.get_string('menu-configuration'));

    for (let i = 0; i < this._menuConfigs.length; i++) {

      // Make sure that all fields of the menu config are initialized to sane defaults.
      ItemRegistry.normalizeConfig(this._menuConfigs[i]);

      // If, for some reason, no ID is assigned to a menu, generate a new one.
      if (this._menuConfigs[i].id == undefined) {
        this._menuConfigs[i].id = this._getNewID();
      }
    }
  }

  // This is called once initially and loads the JSON item configurations from the
  // settings key "stashed-items". This may throw an exception if the stored item
  // configuration is invalid.
  _loadStashConfiguration() {

<<<<<<< HEAD
    // If the icon, was set, update the "DISPLAY_ICON" as well.
    if (column == 'ICON') {
      let iconSize = this._isToplevel(iter) ? 24 : 16;
      const font   = this._settings.get_string('font');
      const color  = this._view.get_style_context().get_color();
      this._set(
          iter, 'DISPLAY_ICON',
          Gdk.pixbuf_get_from_surface(
              utils.createIcon(data, iconSize, font, color), 0, 0, iconSize, iconSize));
=======
    // Load the menu configuration in the JSON format.
    this._stashedConfigs = JSON.parse(this._settings.get_string('stashed-items'));

    for (let i = 0; i < this._stashedConfigs.length; i++) {

      // Make sure that all fields of the menu config are initialized to sane defaults.
      ItemRegistry.normalizeConfig(this._stashedConfigs[i]);
>>>>>>> 25935b8c
    }
  }

  // When the currently selected menu item changes, the content of the settings
  // widgets must be updated accordingly.
  _updateSidebar() {
    // There are multiple Gtk.Revealers involved. Based on the selected item's type
    // their content is either shown or hidden. The menu settings (shortcut, centered) are
    // visible if a top-level element is selected, for all other items the fixed angle can
    // be set.
    const sometingSelected = this._selectedItem != null;
    const toplevelSelected = this._menuConfigs.indexOf(this._selectedItem) >= 0;

    this._builder.get_object('item-settings-revealer').reveal_child = sometingSelected;
    this._builder.get_object('item-settings-menu-revealer').reveal_child =
        toplevelSelected;
    this._builder.get_object('preview-menu-button').sensitive =
        sometingSelected || this._menuPath.length > 0;

    if (sometingSelected) {

      const selectedType = this._selectedItem.type;

      // If rows are not yet fully added, it may happen that the type is not yet set.
      if (selectedType == null) {
        return;
      }

<<<<<<< HEAD
    // If the name, was set, update the "DISPLAY_NAME" as well. If iter refers to a
    // top-level menu, the display name contains the shortcut.
    if (column == 'NAME') {
      if (this._isToplevel(iter)) {
        let shortcut      = _('Not bound.');
        const accelerator = this._get(iter, 'SHORTCUT');
        if (accelerator) {
          const [ok, keyval, mods] = Gtk.accelerator_parse(accelerator);
          shortcut                 = Gtk.accelerator_get_label(keyval, mods);
        }
        this._set(
            iter, 'DISPLAY_NAME',
            '<b>' + GLib.markup_escape_text(data, -1) + '</b>\n<small>' +
                GLib.markup_escape_text(shortcut, -1) + '</small>');
      } else {
        this._set(iter, 'DISPLAY_NAME', GLib.markup_escape_text(data, -1));
=======
      // The item's name, icon and description have to be updated in any case if
      // something is selected.
      this._builder.get_object('icon-name').text = this._selectedItem.icon;
      this._builder.get_object('item-name').text = this._selectedItem.name;
      this._showInfoLabel(ItemRegistry.getItemTypes()[selectedType].description);

      // If the selected item is a top-level menu, the SHORTCUT column contains its
      // shortcut.
      if (toplevelSelected) {
        this._menuShortcutLabel.set_accelerator(this._selectedItem.shortcut);
        this._builder.get_object('menu-centered').active = this._selectedItem.centered;
>>>>>>> 25935b8c
      }

<<<<<<< HEAD
    // If the data column was set on a top-level menu, we need to update the
    // "DISPLAY_NAME" as well, as the shortcut is displayed in the cellrenderer.
    if (column == 'SHORTCUT') {
      if (this._isToplevel(iter)) {
        let shortcut = _('Not bound.');
        if (data != '') {
          const [ok, keyval, mods] = Gtk.accelerator_parse(data);
          shortcut                 = Gtk.accelerator_get_label(keyval, mods);
        }
        const name = this._get(iter, 'NAME');
        this._set(
            iter, 'DISPLAY_NAME',
            '<b>' + GLib.markup_escape_text(name, -1) + '</b>\n<small>' +
                GLib.markup_escape_text(shortcut, -1) + '</small>');
=======
      // Now we check whether the selected item has a config property.
      const config = ItemRegistry.getItemTypes()[selectedType].config;

      // If it has a config property, we can show the revealer for the config widget.
      const revealer        = this._builder.get_object('item-settings-config-revealer');
      revealer.reveal_child = config != null;

      // In this case, we also ask the config object to create a new configuration
      // widget for the selected type.
      if (config) {

        // Then we create and add the new configuration widget. The callback will be
        // fired when the user changes the data. "data" will contain an object with custom
        // properties, optionally the name and icon of the currently selected item can be
        // changed as well (e.g. when an application is selected, we want to change the
        // item's name and icon accordingly).
        const newChild = config.getWidget(this._selectedItem.data, (data, name, icon) => {
          this._selectedItem.data = data;

          if (name) {
            this._builder.get_object('item-name').text = name;
          }

          if (icon) {
            this._builder.get_object('icon-name').text = icon;
          }

          this._saveMenuConfiguration();
        });

        revealer.set_child(newChild);
>>>>>>> 25935b8c
      }
    }
  }

  // This updates the menu path visualization at the top of the menu editor. It shows the
  // current selection chain and allow for navigating to parent levels.
  _updateBreadCrumbs() {

    const container = this._builder.get_object('menu-editor-breadcrumbs');

    // Clear the container first.
    while (container.get_first_child() != null) {
      container.remove(container.get_first_child());
    }

    const button = new Gtk.Button();
    button.add_css_class('menu-editor-path-item');
    button.connect('clicked', () => {
      if (this._menuPath.length > 0) {
        const selectedIndex = this._menuConfigs.indexOf(this._menuPath[0]);
        this._editor.setItems(this._menuConfigs, null, selectedIndex);
        this._selectedItem = this._menuPath[0];
        this._menuPath     = [];
        this._updateBreadCrumbs();
        this._updateSidebar();
      }
    });

    const box = new Gtk.Box();
    // Translators: The left-most item of the menu editor bread crumbs.
    const label = new Gtk.Label({label: _('All Menus')});
    const icon  = new Gtk.Image({icon_name: 'go-home-symbolic', margin_end: 4});
    box.append(icon);
    box.append(label);
    button.set_child(box);

    container.append(button);

    for (let i = 0; i < this._menuPath.length; i++) {
      const item   = this._menuPath[i];
      const label  = new Gtk.Label({label: item.name});
      const button = new Gtk.Button();
      button.connect('clicked', () => {
        if (this._menuPath.length > i + 1) {
          const selectedIndex = item.children.indexOf(this._menuPath[i + 1]);
          this._editor.setItems(item.children, item, selectedIndex);
          this._selectedItem    = this._menuPath[i + 1];
          this._menuPath.length = i + 1;
          this._updateBreadCrumbs();
          this._updateSidebar();
        }
      });
      button.add_css_class('menu-editor-path-item');
      button.set_child(label);
      container.append(button);
    }
  }

  // This adds a new menu item to the currently selected menu. Items will always be
  // inserted as a sibling following the currently selected item. This is except for
  // action items added to top-level menus, here we add them as a child.
  _addNewItem(newType) {

    const toplevelSelected = this._menuPath.length == 0;

    const newItem = {
      name: ItemRegistry.getItemTypes()[newType].name,
      type: newType,
    };

    // Assign default children and icons.
    if (newType == 'CustomMenu') {
      newItem.children = [];
      newItem.icon     = this._getRandomEmoji();
    } else {
      newItem.icon = ItemRegistry.getItemTypes()[newType].icon;
    }

    // Assign a new ID for top-level items.
    if (toplevelSelected) {
      newItem.id       = this._getNewID();
      newItem.shortcut = '';
    }

    // Assign default custom data.
    if (ItemRegistry.getItemTypes()[newType].config != undefined) {
      newItem.data = ItemRegistry.getItemTypes()[newType].config.defaultData;
    }

    const configs = this._getCurrentConfigs();
    configs.push(newItem);

    this._selectedItem = newItem;
    this._editor.add(newItem, configs.length - 1);
    this._saveMenuConfiguration();
    this._updateSidebar();

    // Store this in our statistics.
    Statistics.getInstance().addItemCreated();
  }

  _addStashItem(config) {
    this._builder.get_object('menu-editor-stash-label').visible   = false;
    this._builder.get_object('menu-editor-stash-content').visible = true;

    const item  = new Gtk.DrawingArea({
      content_width: 32,
      content_height: 32,
      valign: Gtk.Align.CENTER,
      margin_top: 4,
      margin_bottom: 4,
      margin_start: 4,
      margin_end: 4,
      tooltip_text: config.name
    });
    item.config = config;
    item.set_draw_func((widget, ctx) => {
      const size  = Math.min(widget.get_allocated_width(), widget.get_allocated_height());
      const font  = this._settings.get_string('font');
      const color = widget.get_style_context().get_color();
      utils.paintIcon(ctx, widget.config.icon, size, 1, font, color);
      return false;
    });
    this._builder.get_object('menu-editor-stash-content').append(item);

    const dragSource =
        new Gtk.DragSource({actions: Gdk.DragAction.MOVE | Gdk.DragAction.COPY});
    dragSource.connect('prepare', (s, x, y) => {
      s.set_icon(Gtk.WidgetPaintable.new(item), x, y);
      return Gdk.ContentProvider.new_for_value(JSON.stringify(config));
    });
    dragSource.connect('drag-begin', () => {
      item.opacity = 0.2;
    });
    dragSource.connect('drag-end', (s, drag, deleteData) => {
      if (deleteData) {
        let removeIndex = this._stashedConfigs.indexOf(config);
        this._stashedConfigs.splice(removeIndex, 1);
        item.unparent();
        this._saveStashConfiguration();

        if (this._stashedConfigs.length == 0) {
          this._builder.get_object('menu-editor-stash-label').visible   = true;
          this._builder.get_object('menu-editor-stash-content').visible = false;
        }
      } else {
        item.opacity = 1;
      }
    });
    dragSource.connect('drag-cancel', (s, drag, reason) => {
      item.opacity = 1;
      return false;
    });

    item.add_controller(dragSource);
  }

  // This is a little helper to make creating new menus more fun. New menus
  // will get a random emoji as a icon!
  _getRandomEmoji() {
    let emojis = [
      ...'💾🐹💞😀🎂🌞🥇💗🌟🐣🔧🌍🐈🍩💕🦔🤣📝🥂💥😁🎉💖😎😛🐸🍕☕🍺🍰🗿'
    ];

    // The +0 is a little hack - else emojis.length is not recognized as a number?!
    return emojis[Math.floor(Math.random() * (emojis.length + 0))];
  }

  // This returns an integer > 0 which is not used as menu ID currently.
  _getNewID() {
    let newID   = -1;
    let isInUse = false;

    do {
      ++newID;
      isInUse = false;

      for (let i = 0; i < this._menuConfigs.length; i++) {
        if (this._menuConfigs[i].id != undefined && this._menuConfigs[i].id == newID) {
          isInUse = true;
          break;
        }
      }

    } while (isInUse);

    return newID;
  }

  // This stores a JSON representation of the current configuration in the
  // "menu-configuration" key of the application settings. This is called whenever
  // something is changed in the sidebar. It does not update the settings
  // instantaneously, it rather waits a few milliseconds for any additional changes.
  _saveMenuConfiguration() {

    // The configuration changed again. Cancel any pending save tasks...
    if (this._saveSettingsTimeout != null) {
      GLib.source_remove(this._saveSettingsTimeout);
      this._saveSettingsTimeout = null;
    }

    // ... and launch a new one.
    this._saveSettingsTimeout = GLib.timeout_add(GLib.PRIORITY_DEFAULT, 10, () => {
      this._saveSettingsTimeout = null;

      // Save the configuration as JSON!
      this._settings.set_string('menu-configuration', JSON.stringify(this._menuConfigs));

      return false;
    });
  }

  // This stores a JSON representation of the currently stashed items in the
  // "stashed-items" key of the application settings. It does not update the settings
  // instantaneously, it rather waits a few milliseconds for any additional changes.
  _saveStashConfiguration() {

    // The configuration changed again. Cancel any pending save tasks...
    if (this._saveStashTimeout != null) {
      GLib.source_remove(this._saveStashTimeout);
      this._saveStashTimeout = null;
    }

    // ... and launch a new one.
    this._saveStashTimeout = GLib.timeout_add(GLib.PRIORITY_DEFAULT, 10, () => {
      this._saveStashTimeout = null;

      // Save the configuration as JSON!
      this._settings.set_string('stashed-items', JSON.stringify(this._stashedConfigs));

      return false;
    });
  }
}<|MERGE_RESOLUTION|>--- conflicted
+++ resolved
@@ -23,91 +23,6 @@
 
 const _ = imports.gettext.domain('flypie').gettext;
 
-<<<<<<< HEAD
-// These are the different columns of the MenuTreeStore. It contains basically all data of
-// all configured menus.
-// clang-format off
-let ColumnTypes = {
-  DISPLAY_ICON:  GdkPixbuf.Pixbuf.$gtype,  // The actual Pixbuf of the icon.
-  DISPLAY_NAME:  GObject.TYPE_STRING,   // The item / menu name as shown (with markup).
-  DISPLAY_ANGLE: GObject.TYPE_STRING,   // Empty if angle is -1
-  ICON:          GObject.TYPE_STRING,   // The string representation of the icon.
-  NAME:          GObject.TYPE_STRING,   // The name without any markup.
-  TYPE:          GObject.TYPE_STRING,   // The item type. Like 'Shortcut' or 'Bookmarks'.
-  DATA:          GObject.TYPE_STRING,   // JSON string containing item-specific data.
-  SHORTCUT:      GObject.TYPE_STRING,   // Hotkey to open top-level menus.
-  CENTERED:      GObject.TYPE_BOOLEAN,  // Wether a menu should be opened centered.
-  ANGLE:         GObject.TYPE_INT,      // The fixed angle for items.
-  ID:            GObject.TYPE_INT       // The menu ID for top-level menus.
-}
-// clang-format on
-
-//////////////////////////////////////////////////////////////////////////////////////////
-// The MenuTreeStore differs from a normal Gtk.TreeStore only in the drag'n'drop        //
-// behavior. It ensures that actions are only dropped into custom menus and menus only  //
-// at top-level or into custom menus.                                                   //
-// Additionally, it has a public property "columns", which contain the IDs of all the   //
-// columns above. For example, this can be used like this:                              //
-// this.get_value(iter, this.columns.DISPLAY_NAME);                                     //
-//////////////////////////////////////////////////////////////////////////////////////////
-
-let MenuTreeStore = GObject.registerClass({}, class MenuTreeStore extends Gtk.TreeStore {
-  _init() {
-    super._init();
-
-    // This array is used further down to initialize the column types of this.
-    let columnTypes = [];
-
-    // This public property will contain the column IDs for each ColumnType. For example,
-    // this can be used like this: this.get_value(iter, this.columns.DISPLAY_NAME);
-    this.columns = {};
-
-    let lastColumnID = -1;
-    for (const name in ColumnTypes) {
-      columnTypes.push(ColumnTypes[name]);
-      this.columns[name] = ++lastColumnID;
-    }
-
-    // Initialize the column types.
-    this.set_column_types(columnTypes);
-  }
-
-  // This ensures that actions are only dropped into custom menus and menus are only
-  // dropped at top-level or into custom menus.
-  vfunc_row_drop_possible(destPath, data) {
-
-    // Do not attempt to drop into ourselves.
-    const [ok, model, srcPath] = Gtk.tree_get_row_drag_data(data);
-    if (!ok || srcPath.is_ancestor(destPath)) {
-      return false;
-    }
-
-    // Allow menu drop at top-level.
-    const [ok2, srcIter] = this.get_iter(srcPath);
-    const type           = this.get_value(srcIter, this.columns.TYPE);
-    const itemClass      = ItemRegistry.getItemTypes()[type].class;
-
-    if (destPath.get_depth() == 1 && itemClass == ItemClass.MENU) {
-      return true;
-    }
-
-    // Allow drop in custom menus in all cases.
-    const parentPath = destPath.copy();
-    if (parentPath.up()) {
-      const [ok, parent] = this.get_iter(parentPath);
-      if (ok) {
-        if (this.get_value(parent, this.columns.TYPE) === 'CustomMenu') {
-          return true;
-        }
-      }
-    }
-
-    return false;
-  }
-});
-
-=======
->>>>>>> 25935b8c
 //////////////////////////////////////////////////////////////////////////////////////////
 // The MenuEditorPage class encapsulates code required for the 'Menu Editor' page of    //
 // the settings dialog. It's not instantiated multiple times, nor does it have any      //
@@ -369,418 +284,7 @@
     });
   }
 
-<<<<<<< HEAD
-    // Now create the menu tree store and tree view. The tree store contains several
-    // columns which basically contain all the information required to create all menus.
-    // The tree view has two columns, the first shows an icon and the item's name; the
-    // second shows the item's fixed angle.
-
-    // First we create our custom tree store and assign it to the tree view of the
-    // builder.
-    this._store     = new MenuTreeStore();
-    this._selection = this._builder.get_object('menus-treeview-selection');
-    this._view      = this._builder.get_object('menus-treeview');
-    this._view.set_model(this._store);
-
-    // The tree view's main column contains an icon and some text. The icon is given in
-    // the DISPLAY_ICON column of the menu store; the text is contained in the
-    // DISPLAY_NAME column.
-    const menuColumn = new Gtk.TreeViewColumn({
-      title: _('Menu Structure'),
-      expand: true,
-      sizing: Gtk.TreeViewColumnSizing.AUTOSIZE
-    });
-    const iconRender = new Gtk.CellRendererPixbuf();
-    const nameRender = new Gtk.CellRendererText({xpad: 5});
-    menuColumn.pack_start(iconRender, false);
-    menuColumn.pack_start(nameRender, true);
-    menuColumn.add_attribute(iconRender, 'pixbuf', this._store.columns.DISPLAY_ICON);
-    menuColumn.add_attribute(nameRender, 'markup', this._store.columns.DISPLAY_NAME);
-    this._view.append_column(menuColumn);
-
-    // The secondary tree view column shows the item's fixed angle, if any. The
-    // displayed fixed angle is contained in the menu store's DISPLAY_ANGLE column.
-    const angleColumn = new Gtk.TreeViewColumn(
-        {title: _('Fixed Angle'), sizing: Gtk.TreeViewColumnSizing.AUTOSIZE});
-    const angleRender = new Gtk.CellRendererText({sensitive: false, xalign: 0.5});
-    angleColumn.pack_start(angleRender, true);
-    angleColumn.add_attribute(angleRender, 'markup', this._store.columns.DISPLAY_ANGLE);
-    this._view.append_column(angleColumn);
-
-    // Then we set up drag'n'drop. The tree view is a source of internal drag'n'drop
-    // operations. This is because we can reorder the menu items. We use the special
-    // 'GTK_TREE_MODEL_ROW' target. This makes sure that most of the row-reordering
-    // functionality works out-of-the-box.
-    // const internalFormats =
-    // Gdk.ContentFormats.new_for_gtype(GObject.type_from_name("GtkTreeRowData")); const
-    // externalFormats = Gdk.ContentFormats.new(['text/uri-list', 'text/plain']);
-    // this._view.enable_model_drag_source(
-    //     Gdk.ModifierType.BUTTON1_MASK, internalFormats,
-    //     Gdk.DragAction.COPY | Gdk.DragAction.MOVE);
-
-    this._view.set_reorderable(true);
-
-    // However it is a destination for both, internal and external drag'n'drop operations.
-    // Internal operations occur when the user reorders the rows, external operations
-    // occur when something is dragged to the tree view in order to create new items. This
-    // can be a file, an URL or some other things.
-    // this._view.enable_model_drag_dest(
-    //     internalFormats,
-    //     // internalFormats.union(externalFormats),
-    //     Gdk.DragAction.COPY | Gdk.DragAction.MOVE);
-
-    // This is called when a drag'n'drop operation is received.
-    /*
-    this._view.connect(
-        'drag-data-received', (widget, context, x, y, data, info, time) => {
-          // This lambda creates a new menu item for the given text. If the text is an URI
-          // to a file, a file action is created. If it's a *.desktop file, a "Launch
-          // Application" action is created, an URI action is created for all other URIs.
-          // If text is not an URI, an "Insert Text" action is created.
-          const addItem = (text) => {
-            // Items should only be dropped into custom menus. Depending on the hovered
-            // position and item type, there are three different possible positions:
-            // 1) Drop into the hovered menu as first child.
-            // 2) Insert before the hovered menu at the same level.
-            // 3) Insert after the hovered menu at the same level.
-
-            // First try to get the currently hovered item.
-            const [ok, path, pos] = widget.get_dest_row_at_pos(x, y);
-
-            if (!ok) {
-              return false;
-            }
-
-            // Get the type of the currently hovered menu item.
-            const destIter = this._store.get_iter(path)[1];
-            const type     = this._store.get_value(destIter, this._store.columns.TYPE);
-
-            let newIter;
-
-            // If it's a custom menu, we drop into it if it's a top-level menu or if we
-            // should drop into anyways. Else we drop before or after as indicated by the
-            // TreeViewDropPosition.
-            if (type === 'CustomMenu') {
-
-              if (pos == Gtk.TreeViewDropPosition.INTO_OR_BEFORE ||
-                  pos == Gtk.TreeViewDropPosition.INTO_OR_AFTER ||
-                  this._isToplevel(destIter)) {
-                // 1) above.
-                newIter = this._store.append(destIter);
-              } else if (pos == Gtk.TreeViewDropPosition.BEFORE) {
-                // 2) above.
-                newIter = this._store.insert_before(null, destIter);
-              } else {
-                // 3) above.
-                newIter = this._store.insert_after(null, destIter);
-              }
-
-            }
-            // If it's not a custom menu, we cannot drop into. So we have to drop before
-            // or after. This is impossible at top-level.
-            else {
-
-              // Things cannot be dropped at top-level, so this is a impossible drop.
-              if (this._isToplevel(destIter)) {
-                return false;
-              }
-
-              if (pos == Gtk.TreeViewDropPosition.BEFORE ||
-                  pos == Gtk.TreeViewDropPosition.INTO_OR_BEFORE) {
-                // 2) above.
-                newIter = this._store.insert_before(null, destIter);
-              } else {
-                // 3) above.
-                newIter = this._store.insert_after(null, destIter);
-              }
-            }
-
-            // Set default values for newly created items.
-            this._set(newIter, 'ANGLE', -1);
-            this._set(newIter, 'ID', -1);
-            this._set(newIter, 'SHORTCUT', '');
-
-            const uriScheme = GLib.uri_parse_scheme(text);
-            let success     = false;
-
-            if (uriScheme != null) {
-              // First we check whether the dragged data contains an URI. If it points to
-              // a *.desktop file, we create a "Launch Application" item for the
-              // corresponding application.
-              if (uriScheme == 'file') {
-                const file = Gio.File.new_for_uri(text);
-
-                if (file.query_exists(null)) {
-
-                  if (text.endsWith('.desktop')) {
-
-                    const info    = Gio.DesktopAppInfo.new_from_filename(file.get_path());
-                    const newType = 'Command';
-
-                    let icon = ItemRegistry.getItemTypes()[newType].icon;
-                    if (info.get_icon()) {
-                      icon = info.get_icon().to_string();
-                    }
-
-                    if (info != null) {
-                      const data = JSON.stringify({command: info.get_commandline()});
-                      this._set(newIter, 'DATA', data);
-                      this._set(newIter, 'ICON', icon);
-                      this._set(newIter, 'NAME', info.get_display_name());
-                      this._set(newIter, 'TYPE', newType);
-
-                      success = true;
-                    }
-                  }
-
-                  // If it's an URI to any other local file, we create an "Open File"
-                  // item.
-                  if (!success) {
-                    const newType = 'File';
-                    const info    = file.query_info('standard::icon', 0, null);
-
-                    if (info != null) {
-                      // Skip the file://
-                      const data = JSON.stringify({file: text.substring(7)});
-                      this._set(newIter, 'DATA', data);
-                      this._set(newIter, 'ICON', info.get_icon().to_string());
-                      this._set(newIter, 'NAME', file.get_basename());
-                      this._set(newIter, 'TYPE', newType);
-
-                      success = true;
-                    }
-                  }
-                }
-              }
-
-              if (!success) {
-
-                // For any other URI we create an "Open URI" item.
-                const newType = 'Uri';
-                const name    = text.length < 20 ? text : text.substring(0, 20) + '...';
-
-                this._set(newIter, 'DATA', JSON.stringify({uri: text}));
-                this._set(newIter, 'ICON', ItemRegistry.getItemTypes()[newType].icon);
-                this._set(newIter, 'NAME', name);
-                this._set(newIter, 'TYPE', newType);
-                success = true;
-              }
-            }
-
-            // If it's not an URI, we create an "Insert Text" action.
-            else {
-              const newType = 'InsertText';
-              const name    = text.length < 20 ? text : text.substring(0, 20) + '...';
-
-              this._set(newIter, 'DATA', JSON.stringify({text: text}));
-              this._set(newIter, 'ICON', ItemRegistry.getItemTypes()[newType].icon);
-              this._set(newIter, 'NAME', 'Insert: ' + name);
-              this._set(newIter, 'TYPE', newType);
-            }
-
-            // Store this in our statistics.
-            Statistics.getInstance().addItemCreated();
-
-            return true;
-          };
-
-          // The info paramter is a hint to what the dropped data contains. Refer the call
-          // to enable_model_drag_dest() above - there the info numbers are given as last
-          // parameter to the constructor of the TargetEntries.
-          // info == 0: 'GTK_TREE_MODEL_ROW'
-          // info == 1: 'text/uri-list'
-          // info == 2: 'text/plain'
-
-          // We do not handle the case info == 0, as this is done by the base class. Due
-          // to the special "GTK_TREE_MODEL_ROW" target, row reordering works
-          // out-of-the-box.
-
-          // We only handle info == 1 and info == 2. These are the cases when the user
-          // drags something from outside to the tree view (external drag'n'drop). We try
-          // our best to create a menu item for the dragged data.
-          let success = true;
-
-          if (info == 1) {
-            const uris = data.get_uris();
-
-            if (uris == null) {
-              success = false;
-            } else {
-              uris.forEach(uri => {success &= addItem(uri)});
-            }
-
-            // Independent of the selected drag and drop action, the drag source shouldn't
-            // remove any source data.
-            Gtk.drag_finish(context, success, false, time);
-
-          } else if (info == 2) {
-
-            const text = data.get_text();
-
-            if (text == null) {
-              success = false;
-            } else {
-              success &= addItem(text);
-            }
-
-            //  Independent of the selected drag and drop action, the drag source
-            //  shouldn't remove any source data.
-            Gtk.drag_finish(context, success, false, time);
-          }
-        });
-        */
-
-    // Delete the selected item when the Delete key is pressed.
-    const controller = Gtk.EventControllerKey.new();
-    controller.connect('key-released', (controller, keyval, keycode, state) => {
-      if (keyval == Gdk.KEY_Delete) {
-        this._deleteSelected();
-        return true;
-      }
-      return false;
-    });
-
-    this._view.add_controller(controller);
-
-    // When a new row is inserted or an existing row is dragged around, we make sure
-    // that it stays selected and additionally we save the menu configuration.
-    // This is a bit hacky, as sometimes many rows are inserted (for example, when the
-    // user drag a menu to somewhere else). To handle this case, we create two
-    // timeouts.
-
-    // The first timeout is used to select a newly added row and ignore all additional
-    // row-insertions in the next 10 milliseconds.
-    this._selectNewRowTimeout = -1;
-
-    this._store.connect('row-inserted', (widget, path, iter) => {
-      // We do this only once the saved configuration is fully loaded.
-      if (this._menuSavingAllowed) {
-
-        // Only select a row if another hasn't bee selected in the last 10 milliseconds.
-        if (this._selectNewRowTimeout == -1) {
-
-          this._selectNewRowTimeout = GLib.timeout_add(GLib.PRIORITY_DEFAULT, 10, () => {
-            // Expand the parent so that we can actually select the new row.
-            let parent = widget.get_path(iter);
-
-            // Expand nested items.
-            if (parent.up()) {
-              this._view.expand_to_path(parent);
-            }
-
-            // Remove the ID property of items moved from top-level to a submenu and
-            // assign new IDs to items which moved from submenu level to top-level.
-            if (this._store.get_path(iter).get_depth() == 1) {
-              if (this._get(iter, 'ID') < 0) {
-                this._set(iter, 'ID', this._getNewID());
-              }
-
-            } else {
-              this._set(iter, 'ID', -1);
-            }
-
-            // This resets any fixed angle of dragged items. While this isn't really
-            // necessary in all cases, but identifying cases when an invalid fixed-angle
-            // configuration is created is quite complex. This could be improved in the
-            // future!
-            this._set(iter, 'ANGLE', -1);
-            this._selection.select_iter(iter);
-
-            // We refresh the name of dropped rows as they are rendered differently for
-            // top-level items and sub-level items.
-            this._set(iter, 'NAME', this._get(iter, 'NAME'));
-
-            // Reset the timeout.
-            this._selectNewRowTimeout = -1;
-            return false;
-          });
-        }
-      }
-    });
-
-    // Now that the tree store is set up, we can load the entire menu configuration.
-    try {
-      this._loadMenuConfiguration();
-    } catch (error) {
-      utils.debug('Failed to load menu configuration: ' + error);
-    }
-
-    // Now we initialize all icon-related UI elements. That is first and foremost the
-    // icon-select dialog.
-    const iconSelectDialog = this._builder.get_object('icon-select-dialog');
-    iconSelectDialog.connect('response', (dialog, id) => {
-      if (id == Gtk.ResponseType.OK) {
-        this._builder.get_object('icon-name').text = dialog.get_icon();
-      }
-      iconSelectDialog.hide();
-    });
-
-    this._builder.get_object('icon-select-button').connect('clicked', () => {
-      iconSelectDialog.set_transient_for(
-          this._builder.get_object('main-notebook').get_root());
-      iconSelectDialog.set_icon(this._builder.get_object('icon-name').text);
-      iconSelectDialog.show();
-    });
-
-    // Draw an icon to the drawing area whenever it's invalidated. This happens usually
-    // when the text of the icon name input field changes.
-    this._builder.get_object('item-icon-drawingarea').set_draw_func((widget, ctx) => {
-      const size  = Math.min(widget.get_allocated_width(), widget.get_allocated_height());
-      const icon  = this._getSelected('ICON');
-      const font  = this._settings.get_string('font');
-      const color = widget.get_style_context().get_color();
-      if (icon && icon.length > 0) {
-        utils.paintIcon(ctx, icon, size, 1, font, color);
-      }
-      return false;
-    });
-
-    // Redraw the icon when the icon name input field is changed. Also, store the new
-    // icon name in the tree store. This will lead to a re-draw of the icon in the tree
-    // view as well.
-    this._builder.get_object('icon-name').connect('notify::text', (widget) => {
-      this._setSelected('ICON', widget.text);
-      this._builder.get_object('item-icon-drawingarea').queue_draw();
-    });
-
-    // Store the item's name in the tree store when the text of the name input field is
-    // changed.
-    this._builder.get_object('item-name').connect('notify::text', (widget) => {
-      this._setSelected('NAME', widget.text);
-    });
-
-    // For top-level menus, store whether they should be opened in the center of the
-    // screen.
-    this._builder.get_object('menu-centered').connect('notify::active', (widget) => {
-      this._setSelected('CENTERED', widget.active);
-    });
-
-    // Store the item's fixed angle in the tree store's ANGLE column when the
-    // corresponding input field is changed. This is a bit more involved, as we check
-    // for monotonically increasing angles among all sibling items. We iterate through
-    // all children of the selected item's parent (that means all siblings of the
-    // selected item). The minAngle is set to the largest fixed angle amongst all
-    // siblings preceding the selected item; maxAngle is set to the smallest fixed angle
-    // amongst siblings after the selected item.
-    this._builder.get_object('item-angle').connect('value-changed', (adjustment) => {
-      let minAngle = -1;
-      let maxAngle = 360;
-
-      const [ok1, model, selectedIter] = this._selection.get_selected();
-      if (!ok1) return;
-
-      const [ok2, parentIter] = model.iter_parent(selectedIter);
-      if (!ok2) return;
-
-      const selectedIndices = model.get_path(selectedIter).get_indices();
-      const selectedIndex   = selectedIndices[selectedIndices.length - 1];
-      const nChildren       = model.iter_n_children(parentIter);
-
-      for (let n = 0; n < nChildren; n++) {
-        const angle = this._get(model.iter_nth_child(parentIter, n)[1], 'ANGLE');
-=======
   _initPreviewButton() {
->>>>>>> 25935b8c
 
     // Connect to the server so that we can toggle menu previews from the menu editor.
     new DBusWrapper(
@@ -800,131 +304,9 @@
           Statistics.getInstance().addPreviewMenuOpened();
         }
       });
-<<<<<<< HEAD
-      this._builder.get_object('menu-shortcut-box').append(box);
-      this._menuShortcutLabel = label;
-    }
-
-    // When the currently selected menu item changes, the content of the settings widgets
-    // must be updated accordingly.
-    this._selection.connect('changed', (selection) => {
-      // Some widgets are disabled if nothing is selected.
-      let somethingSelected = selection.get_selected()[0];
-      this._builder.get_object('preview-menu-button').sensitive = somethingSelected;
-      this._builder.get_object('remove-item-button').sensitive  = somethingSelected;
-
-      // The action types list is only available if something is selected and if a
-      // top-level element is selected, this must be a custom menu.
-      let actionsSensitive = somethingSelected;
-      if (this._isToplevelSelected()) {
-        actionsSensitive = this._getSelected('TYPE') == 'CustomMenu';
-      }
-      this._builder.get_object('action-types-list').sensitive = actionsSensitive;
-
-      // There are multiple Gtk.Revealers involved. Based on the selected item's type
-      // their content is either shown or hidden. All settings are invisible if nothing is
-      // selected, the menu settings (shortcut, centered) are visible if a top-level
-      // element is selected, for all other items the fixed angle can be set.
-      this._builder.get_object('item-settings-revealer').reveal_child = somethingSelected;
-      this._builder.get_object('item-settings-menu-revealer').reveal_child =
-          this._isToplevelSelected();
-      this._builder.get_object('item-settings-angle-revealer').reveal_child =
-          !this._isToplevelSelected();
-
-      if (somethingSelected) {
-
-        const selectedType = this._getSelected('TYPE');
-
-        // If rows are not yet fully added, it may happen that the type is not yet set.
-        if (selectedType == null) {
-          return;
-        }
-
-        // Setting the content of the widgets below will actually trigger menu treestore
-        // modifications which in turn would lead to saving the menu configuration. As
-        // this is not necessary, we disable saving temporarily.
-        this._menuSavingAllowed = false;
-
-        // The item's name, icon and description have to be updated in any case if
-        // something is selected.
-        this._builder.get_object('icon-name').text = this._getSelected('ICON');
-        this._builder.get_object('item-name').text = this._getSelected('NAME');
-        this._builder.get_object('item-description').label =
-            ItemRegistry.getItemTypes()[selectedType].description;
-
-        // If the selected item is a top-level menu, the SHORTCUT column contains its
-        // shortcut.
-        if (this._isToplevelSelected()) {
-          this._menuShortcutLabel.set_accelerator(this._getSelected('SHORTCUT'));
-          this._builder.get_object('menu-centered').active =
-              this._getSelected('CENTERED');
-        }
-        // For all other items, the fixed angle can be set.
-        else {
-          this._builder.get_object('item-angle').value = this._getSelected('ANGLE');
-        }
-
-        // Now we check whether the selected item has a config property.
-        const config = ItemRegistry.getItemTypes()[selectedType].config;
-
-        // If it has a config property, we can show the revealer for the config widget.
-        const revealer        = this._builder.get_object('item-settings-config-revealer');
-        revealer.reveal_child = config != null;
-
-        // In this case, we also ask the config object to create a new configuration
-        // widget for the selected type.
-        if (config) {
-
-          // To populate the new configuration widget with data, we retrieve the data from
-          // the tree store's data column. This **should** be a JSON string, but if
-          // someone tries to load a config from Fly-Pie 4 or older, this may not be the
-          // case. So we print a warning in this case.
-          let data = this._getSelected('DATA');
-          try {
-            data = JSON.parse(data);
-          } catch (error) {
-            utils.debug(
-                'Warning: Invalid configuration data is stored for the selected item: ' +
-                error);
-          }
-
-          // Then we create and add the new configuration widget. The callback will be
-          // fired when the user changes the data. "data" will contain an object which is
-          // to be stored as JSON string, optionally the name and icon of the currently
-          // selected item can be changed as well (e.g. when an application is selected,
-          // we want to change the item's name and icon accordingly).
-          const newChild = config.getWidget(data, (data, name, icon) => {
-            this._setSelected('DATA', JSON.stringify(data));
-
-            if (name) {
-              this._builder.get_object('item-name').text = name;
-            }
-
-            if (icon) {
-              this._builder.get_object('icon-name').text = icon;
-            }
-          });
-
-          revealer.set_child(newChild);
-        }
-
-        // All modifications are done, all future modifications will come from the user
-        // and should result in saving the configuration again.
-        this._menuSavingAllowed = true;
-      }
-    });
-
-    // Initialize the tip-display label.
-    this._initInfoLabel();
-  }
-
-  // ----------------------------------------------------------------------- private stuff
-
-=======
-    });
-  }
-
->>>>>>> 25935b8c
+    });
+  }
+
   // There is a small label in the menu editor which shows random tips at regular
   // intervals.
   _initInfoLabel() {
@@ -1119,19 +501,7 @@
     }
   }
 
-<<<<<<< HEAD
-    // Create the question dialog.
-    const dialog = new Gtk.MessageDialog({
-      transient_for: this._builder.get_object('main-notebook').get_root(),
-      modal: true,
-      buttons: Gtk.ButtonsType.OK_CANCEL,
-      message_type: Gtk.MessageType.QUESTION,
-      text: _('Delete the selected item?'),
-      secondary_text: _('This cannot be undone!')
-    });
-=======
   _initEditor() {
->>>>>>> 25935b8c
 
     this._editor = this._builder.get_object('menu-editor');
 
@@ -1249,17 +619,6 @@
   // configuration is invalid.
   _loadStashConfiguration() {
 
-<<<<<<< HEAD
-    // If the icon, was set, update the "DISPLAY_ICON" as well.
-    if (column == 'ICON') {
-      let iconSize = this._isToplevel(iter) ? 24 : 16;
-      const font   = this._settings.get_string('font');
-      const color  = this._view.get_style_context().get_color();
-      this._set(
-          iter, 'DISPLAY_ICON',
-          Gdk.pixbuf_get_from_surface(
-              utils.createIcon(data, iconSize, font, color), 0, 0, iconSize, iconSize));
-=======
     // Load the menu configuration in the JSON format.
     this._stashedConfigs = JSON.parse(this._settings.get_string('stashed-items'));
 
@@ -1267,7 +626,6 @@
 
       // Make sure that all fields of the menu config are initialized to sane defaults.
       ItemRegistry.normalizeConfig(this._stashedConfigs[i]);
->>>>>>> 25935b8c
     }
   }
 
@@ -1296,24 +654,6 @@
         return;
       }
 
-<<<<<<< HEAD
-    // If the name, was set, update the "DISPLAY_NAME" as well. If iter refers to a
-    // top-level menu, the display name contains the shortcut.
-    if (column == 'NAME') {
-      if (this._isToplevel(iter)) {
-        let shortcut      = _('Not bound.');
-        const accelerator = this._get(iter, 'SHORTCUT');
-        if (accelerator) {
-          const [ok, keyval, mods] = Gtk.accelerator_parse(accelerator);
-          shortcut                 = Gtk.accelerator_get_label(keyval, mods);
-        }
-        this._set(
-            iter, 'DISPLAY_NAME',
-            '<b>' + GLib.markup_escape_text(data, -1) + '</b>\n<small>' +
-                GLib.markup_escape_text(shortcut, -1) + '</small>');
-      } else {
-        this._set(iter, 'DISPLAY_NAME', GLib.markup_escape_text(data, -1));
-=======
       // The item's name, icon and description have to be updated in any case if
       // something is selected.
       this._builder.get_object('icon-name').text = this._selectedItem.icon;
@@ -1325,25 +665,8 @@
       if (toplevelSelected) {
         this._menuShortcutLabel.set_accelerator(this._selectedItem.shortcut);
         this._builder.get_object('menu-centered').active = this._selectedItem.centered;
->>>>>>> 25935b8c
-      }
-
-<<<<<<< HEAD
-    // If the data column was set on a top-level menu, we need to update the
-    // "DISPLAY_NAME" as well, as the shortcut is displayed in the cellrenderer.
-    if (column == 'SHORTCUT') {
-      if (this._isToplevel(iter)) {
-        let shortcut = _('Not bound.');
-        if (data != '') {
-          const [ok, keyval, mods] = Gtk.accelerator_parse(data);
-          shortcut                 = Gtk.accelerator_get_label(keyval, mods);
-        }
-        const name = this._get(iter, 'NAME');
-        this._set(
-            iter, 'DISPLAY_NAME',
-            '<b>' + GLib.markup_escape_text(name, -1) + '</b>\n<small>' +
-                GLib.markup_escape_text(shortcut, -1) + '</small>');
-=======
+      }
+
       // Now we check whether the selected item has a config property.
       const config = ItemRegistry.getItemTypes()[selectedType].config;
 
@@ -1375,7 +698,6 @@
         });
 
         revealer.set_child(newChild);
->>>>>>> 25935b8c
       }
     }
   }

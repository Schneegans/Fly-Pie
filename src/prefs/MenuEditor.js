--- conflicted
+++ resolved
@@ -137,18 +137,7 @@
             // We use a Gtk.Overlay for the edit-button. This is actually only required
             // for items of type 'CustomMenu' but we create it anyways.
             const overlay = new Gtk.Overlay();
-<<<<<<< HEAD
             utils.setChild(this, overlay);
-=======
-            this.set_child(overlay);
-
-            // Create the edit button.
-            this.editButton = Gtk.Button.new_from_icon_name('document-edit-symbolic');
-            this.editButton.add_css_class('pill-button');
-            this.editButton.valign = Gtk.Align.START;
-            this.editButton.halign = Gtk.Align.END;
-            overlay.add_overlay(this.editButton);
->>>>>>> 02549769
 
             // Create the main toggle button which makes the item selectable. We do not
             // add this to a container yet, as where this is appended depends on the given

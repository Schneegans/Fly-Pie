//////////////////////////////////////////////////////////////////////////////////////////
//        ___            _     ___                                                      //
//        |   |   \/    | ) |  |           This software may be modified and distri-    //
//    O-  |-  |   |  -  |   |  |-  -O      buted under the terms of the MIT license.    //
//        |   |_  |     |   |  |_          See the LICENSE file for details.            //
//                                                                                      //
//////////////////////////////////////////////////////////////////////////////////////////

'use strict';

const _ = imports.gettext.domain('flypie').gettext;

const Me           = imports.misc.extensionUtils.getCurrentExtension();
const ItemRegistry = Me.imports.src.common.ItemRegistry;

//////////////////////////////////////////////////////////////////////////////////////////
// A menu cannot be activated. It should always contain some children.                  //
// See common/ItemRegistry.js for a description of the action's format.                 //
//////////////////////////////////////////////////////////////////////////////////////////

var menu = {

  // There are two fundamental item types in Fly-Pie: Actions and Menus. Actions have an
  // onSelect() method which is called when the user selects the item, Menus can have
  // child Actions or Menus.
  class: ItemRegistry.ItemClass.MENU,

  // This will be shown in the add-new-item-popover of the settings dialog.
  name: _('Custom Menu'),

  // This is also used in the add-new-item-popover.
<<<<<<< HEAD
  icon: 'custom-menu-symbolic',
=======
  icon: 'document-edit-symbolic',
>>>>>>> 02549769

  // Translators: Please keep this short.
  // This is the (short) description shown in the add-new-item-popover.
  subtitle: _('This can contain custom actions and other menus.'),

  // This is the (long) description shown when an item of this type is selected.
  description: _(
      'A <b>Custom Menu</b> can contain any number of actions and submenus. However, for precise item selection, a maximum number of twelve items is recommended.'),

  // This will be called whenever a menu is opened containing an item of this kind.
  createItem: (centered) => {
    return {centered: centered, children: []};
  }
};<|MERGE_RESOLUTION|>--- conflicted
+++ resolved
@@ -29,11 +29,7 @@
   name: _('Custom Menu'),
 
   // This is also used in the add-new-item-popover.
-<<<<<<< HEAD
   icon: 'custom-menu-symbolic',
-=======
-  icon: 'document-edit-symbolic',
->>>>>>> 02549769
 
   // Translators: Please keep this short.
   // This is the (short) description shown in the add-new-item-popover.
